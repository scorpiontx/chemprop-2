from argparse import ArgumentError, ArgumentParser, Namespace
import logging
from pathlib import Path
import csv
import sys
import warnings

from lightning import pytorch as pl
from lightning.pytorch.loggers import TensorBoardLogger
from lightning.pytorch.callbacks import ModelCheckpoint, EarlyStopping
import torch

from chemprop.v2 import data
from chemprop.v2.cli.utils.args import uppercase
from chemprop.v2.data.utils import split_data
<<<<<<< HEAD
from chemprop.v2.utils import Factory
from chemprop.v2.models import MPNN
from chemprop.v2.nn import AggregationRegistry, LossFunctionRegistry, MetricRegistry, Activation
from chemprop.v2.nn.message_passing import AtomMessageBlock, BondMessageBlock
from chemprop.v2.nn.readout import ReadoutRegistry, RegressionFFN
=======
from chemprop.v2.models import MetricRegistry
from chemprop.v2.featurizers.reaction import RxnMode
from chemprop.v2.models.loss import LossFunctionRegistry
from chemprop.v2.models.model import MPNN
from chemprop.v2.models.modules.agg import AggregationRegistry
from chemprop.v2.models.utils import Activation
from chemprop.v2.featurizers.featurizers import MoleculeFeaturizerRegistry

from chemprop.v2.cli.utils import Subcommand, LookupAction
from chemprop.v2.cli.utils_ import build_data_from_files, make_dataset
from chemprop.v2.models.modules.message_passing.molecule import AtomMessageBlock, BondMessageBlock
from chemprop.v2.models.modules.readout import ReadoutRegistry, RegressionFFN
from chemprop.v2.utils.registry import Factory

from chemprop.v2.cli.utils import CKPT_DIR, column_str_to_int
>>>>>>> b7169c94

from chemprop.v2.cli.common import add_common_args, process_common_args, validate_common_args
from chemprop.v2.cli.utils import Subcommand, RegistryAction, column_str_to_int
from chemprop.v2.cli.utils_ import build_data_from_files, make_dataset

logger = logging.getLogger(__name__)


class TrainSubcommand(Subcommand):
    COMMAND = "train"
    HELP = "train a chemprop model"

    @classmethod
    def add_args(cls, parser: ArgumentParser) -> ArgumentParser:
        parser = add_common_args(parser)
        return add_train_args(parser)

    @classmethod
    def func(cls, args: Namespace):
        args = process_common_args(args)
        validate_common_args(args)
        args = process_train_args(args)
        validate_train_args(args)
        main(args)


def add_train_args(parser: ArgumentParser) -> ArgumentParser:
    parser.add_argument(
        "-i",
        "--data-path",
        required=True,
        help="Path to an input CSV file containing SMILES and the associated target values.",
    )
    parser.add_argument(
        "-o",
        "--output-dir",
        "--save-dir",
        help="Directory where model checkpoints will be saved. Defaults to a directory in the current working directory with the same base name as the input file.",
    )
    # TODO: see if we can tell lightning how often to log training loss
    parser.add_argument(
        "--log-frequency",
        type=int,
        default=10,
        help="The number of batches between each logging of the training loss.",
    )
    parser.add_argument(
        "--checkpoint-frzn",
        help="Path to model checkpoint file to be loaded for overwriting and freezing weights.",
    )
    parser.add_argument(
        "--frzn-ffn-layers",
        type=int,
        default=0,
        help="Overwrites weights for the first n layers of the ffn from checkpoint model (specified checkpoint_frzn), where n is specified in the input. Automatically also freezes mpnn weights.",
    )
    parser.add_argument(
        "--freeze-first-only",
        action="store_true",
        help="Determines whether or not to use checkpoint_frzn for just the first encoder. Default (False) is to use the checkpoint to freeze all encoders. (only relevant for number_of_molecules > 1, where checkpoint model has number_of_molecules = 1)",
    )
    parser.add_argument(
        "--save-preds",
        action="store_true",
        help="Whether to save test split predictions during training.",
    )
    parser.add_argument(
        "--resume-experiment",
        action="store_true",
        help="Whether to resume the experiment. Loads test results from any folds that have already been completed and skips training those folds.",
    )
    parser.add_argument(
        "--config-path",
        help="Path to a :code:`.json` file containing arguments. Any arguments present in the config file will override arguments specified via the command line or by the defaults.",
    )
    parser.add_argument(
        "--ensemble-size", type=int, default=1, help="Number of models in ensemble."
    )
    parser.add_argument(  # TODO: It looks like `reaction` is set later in main() based on rxn-idxs. Is that correct and do we need this argument?
        "--reaction",
        action="store_true",
        help="Whether to adjust MPNN layer to take reactions as input instead of molecules.",
    )
    parser.add_argument(
        "--is-atom-bond-targets",
        action="store_true",
        help="Whether this is atomic/bond properties prediction.",
    )
    parser.add_argument(
        "--no-adding-bond-types",
        action="store_true",
        help="Whether the bond types determined by RDKit molecules added to the output of bond targets. This option is intended to be used with the :code:`is_atom_bond_targets`.",
    )
    parser.add_argument(
        "--keeping-atom-map",
        action="store_true",
        help="Whether RDKit molecules keep the original atom mapping. This option is intended to be used when providing atom-mapped SMILES with the :code:`is_atom_bond_targets`.",
    )

    mp_args = parser.add_argument_group("message passing")
    mp_args.add_argument(
        "--message-hidden-dim", type=int, default=300, help="hidden dimension of the messages"
    )
    mp_args.add_argument(
        "--message-bias", action="store_true", help="add bias to the message passing layers"
    )
    mp_args.add_argument("--depth", type=int, default=3, help="Number of message passing steps.")
    mp_args.add_argument(
        "--undirected",
        action="store_true",
        help="Pass messages on undirected bonds/edges (always sum the two relevant bond vectors).",
    )
    mp_args.add_argument(
        "--dropout",
        type=float,
        default=0.0,
        help="dropout probability in message passing/FFN layers",
    )
    mp_args.add_argument(
        "--mpn-shared",
        action="store_true",
        help="Whether to use the same message passing neural network for all input molecules. Only relevant if :code:`number_of_molecules > 1`",
    )
    mp_args.add_argument(
        "--activation",
        type=uppercase,
        default="RELU",
        choices=list(Activation.keys()),
        help="activation function in message passing/FFN layers",
    )
    mp_args.add_argument(
        "--aggregation",
        "--agg",
        default="mean",
        action=LookupAction(AggregationRegistry),
        help="the aggregation mode to use during graph readout",
    )
    mp_args.add_argument(
        "--aggregation-norm",
        type=float,
        default=100,
        help="normalization factor by which to divide summed up atomic features for 'norm' aggregation",
    )
    mp_args.add_argument(
        "--atom-messages", action="store_true", help="pass messages on atoms rather than bonds"
    )

    mpsolv_args = parser.add_argument_group("message passing with solvent")
    mpsolv_args.add_argument(
        "--reaction-solvent",
        action="store_true",
        help="Whether to adjust the MPNN layer to take as input a reaction and a molecule, and to encode them with separate MPNNs.",
    )
    mpsolv_args.add_argument(
        "--bias-solvent",
        action="store_true",
        help="Whether to add bias to linear layers for solvent MPN if :code:`reaction_solvent` is True.",
    )
    mpsolv_args.add_argument(
        "--hidden-size-solvent",
        type=int,
        default=300,
        help="Dimensionality of hidden layers in solvent MPN if :code:`reaction_solvent` is True.",
    )
    mpsolv_args.add_argument(
        "--depth-solvent",
        type=int,
        default=3,
        help="Number of message passing steps for solvent if :code:`reaction_solvent` is True.",
    )

    ffn_args = parser.add_argument_group("FFN args")
    ffn_args.add_argument(  # TODO: In v1 the mpn and fnn defaulted to the same hidden dim size. Now they can be different and have to be set separately. Do we want to change fnn_hidden_dims if message_hidden_dim is changed?
        "--ffn-hidden-dim", type=int, default=300, help="hidden dimension in the FFN top model"
    )
    ffn_args.add_argument(  # TODO: the default in v1 was 2. (see weights_ffn_num_layers option) Do we really want the default to now be 1?
        "--ffn-num-layers", type=int, default=1, help="number of layers in FFN top model"
    )
    ffn_args.add_argument(
        "--weights-ffn-num-layers",
        type=int,
        default=2,
        help="Number of layers in FFN for determining weights used in constrained targets.",
    )
    ffn_args.add_argument(
        "--features-only",
        action="store_true",
        help="Use only the additional features in an FFN, no graph network.",
    )
    ffn_args.add_argument(
        "--no-shared-atom-bond-ffn",
        action="store_true",
        help="Whether the FFN weights for atom and bond targets should be independent between tasks.",
    )

    exta_mpnn_args = parser.add_argument_group("extra MPNN args")
    exta_mpnn_args.add_argument(
        "--multiclass-num-classes",
        type=int,
        default=3,
        help="Number of classes when running multiclass classification.",
    )
    exta_mpnn_args.add_argument(
        "--spectral-activation",
        default="exp",
        choices=["softplus", "exp"],
        help="Indicates which function to use in task_type spectra training to constrain outputs to be positive.",
    )

    data_args = parser.add_argument_group("input data parsing args")
    # data_args is added in add_common_args()
    data_args.add_argument(
        "--target-columns",
        nargs="+",
        help="Name of the columns containing target values. By default, uses all columns except the SMILES column and the :code:`ignore_columns`.",
    )
    data_args.add_argument(
        "--ignore-columns",
        nargs="+",
        help="Name of the columns to ignore when :code:`target_columns` is not provided.",
    )

    data_args.add_argument(
        "-t",
        "--task-type",
        default="regression",
        action=LookupAction(ReadoutRegistry),
        help="Type of dataset. This determines the default loss function used during training.",
    )
    data_args.add_argument(
        "--spectra-phase-mask-path",
        help="Path to a file containing a phase mask array, used for excluding particular regions in spectra predictions.",
    )
    data_args.add_argument(
        "--data-weights-path",
        help="a plaintext file that is parallel to the input data file and contains a single float per line that corresponds to the weight of the respective input weight during training. v1 help message: Path to weights for each molecule in the training data, affecting the relative weight of molecules in the loss function.",
    )
    data_args.add_argument(
<<<<<<< HEAD
        "--separate-val-path", dest="val_path", help="Path to separate val set, optional."
=======
        "--separate-val-path", help="Path to separate val set, optional."
>>>>>>> b7169c94
    )
    data_args.add_argument(
        "--separate-val-features-path",
        type=list[str],
        help="Path to file with features for separate val set.",
    )
    data_args.add_argument(
        "--separate-val-phase-features-path",
        help="Path to file with phase features for separate val set.",
    )
    data_args.add_argument(
        "--separate-val-atom-descriptors-path",
        help="Path to file with extra atom descriptors for separate val set.",
    )
    data_args.add_argument(
        "--separate-val-atom-features-path",
        help="Path to file with extra atom features for separate val set.",
    )
    data_args.add_argument(
        "--separate-val-bond-features-path",
        help="Path to file with extra bond features for separate val set.",
    )
    data_args.add_argument(
        "--separate-val-constraints-path",
        help="Path to file with constraints for separate val set.",
    )

    data_args.add_argument(
        "--separate-test-path",
        default=None,
        help="Path to separate test set, optional.",
    )
    data_args.add_argument(
        "--separate-test-features-path",
        type=list[str],
        help="Path to file with features for separate test set.",
    )
    data_args.add_argument(
        "--separate-test-phase-features-path",
        help="Path to file with phase features for separate test set.",
    )
    data_args.add_argument(
        "--separate-test-atom-descriptors-path",
        help="Path to file with extra atom descriptors for separate test set.",
    )
    data_args.add_argument(
        "--separate-test-atom-features-path",
        help="Path to file with extra bond features for separate test set.",
    )
    data_args.add_argument(
        "--separate-test-bond-features-path",
        help="Path to file with extra atom features for separate test set.",
    )
    data_args.add_argument(
        "--separate-test-constraints-path",
        help="Path to file with constraints for separate test set.",
    )

    train_args = parser.add_argument_group("training args")
    train_args.add_argument(
        "-l",
        "--loss-function",
        action=LookupAction(LossFunctionRegistry),
        help="Loss function to use during training. If not specified, will use the default loss function for the given task type (see documentation).",
    )
    train_args.add_argument(
        "--v-kl",
        "--evidential-regularization",
        type=float,
        default=0.0,
        help="Value used in regularization for evidential loss function. The default value recommended by Soleimany et al.(2021) is 0.2. Optimal value is dataset-dependent; it is recommended that users test different values to find the best value for their model.",
    )

    train_args.add_argument(
        "--eps", type=float, default=1e-8, help="evidential regularization epsilon"
    )

    train_args.add_argument(  # TODO: Is threshold the same thing as the spectra target floor? I'm not sure but combined them.
        "-T",
        "--threshold",
        "--spectra-target-floor",
        type=float,
        default=1e-8,
        help="spectral threshold limit. v1 help string: Values in targets for dataset type spectra are replaced with this value, intended to be a small positive number used to enforce positive values.",
    )
    train_args.add_argument(
        "--metric" "--metrics",
        nargs="+",
        action=LookupAction(MetricRegistry),
        help="evaluation metrics. If unspecified, will use the following metrics for given dataset types: regression->rmse, classification->roc, multiclass->ce ('cross entropy'), spectral->sid. If multiple metrics are provided, the 0th one will be used for early stopping and checkpointing",
    )
    train_args.add_argument(
        "--show-individual-scores",
        action="store_true",
        help="Show all scores for individual targets, not just average, at the end.",
    )
    train_args.add_argument(  # TODO: What is this for? I don't see it in v1.
        "-tw",
        "--task-weights",
        nargs="+",
        type=float,
        help="the weight to apply to an individual task in the overall loss",
    )
    train_args.add_argument(
        "--warmup-epochs",
        type=int,  # TODO: This was a float in v1. I'm not sure why so I think int is better.
        default=2,
        help="Number of epochs during which learning rate increases linearly from :code:`init_lr` to :code:`max_lr`. Afterwards, learning rate decreases exponentially from :code:`max_lr` to :code:`final_lr`.",
    )

    train_args.add_argument("--num-lrs", type=int, default=1)

    train_args.add_argument("--init-lr", type=float, default=1e-4, help="Initial learning rate.")
    train_args.add_argument("--max-lr", type=float, default=1e-3, help="Maximum learning rate.")
    train_args.add_argument("--final-lr", type=float, default=1e-4, help="Final learning rate.")
    train_args.add_argument(
        "--epochs", type=int, default=50, help="the number of epochs to train over"
    )
    train_args.add_argument(
        "--grad-clip", type=float, help="Maximum magnitude of gradient during training."
    )
    train_args.add_argument(
        "--class-balance",
        action="store_true",
        help="Trains with an equal number of positives and negatives in each batch.",
    )

    split_args = parser.add_argument_group("split args")
    split_args.add_argument(
        "--split",
        "--split-type",
        default="random",
        choices=[
            "random",
            "scaffold",
        ],  #'scaffold_balanced', 'predetermined', 'crossval', 'cv', 'cv-no-test', 'index_predetermined', 'random_with_repeated_smiles'], # TODO: make data splitting CLI play nicely with astartes backend
        help="Method of splitting the data into train/val/test.",
    )
    split_args.add_argument(
        "--split-sizes",
        type=float,
        nargs=3,
        default=[0.8, 0.1, 0.1],
        help="Split proportions for train/validation/test sets.",
    )
    # split_args.add_argument(
    #     "--split-key-molecule",
    #     type=int,
    #     default=0,
    #     help="The index of the key molecule used for splitting when multiple molecules are present and constrained split_type is used, like scaffold_balanced or random_with_repeated_smiles.       Note that this index begins with zero for the first molecule.",
    # )
    split_args.add_argument(
        "-k",
        "--num-folds",
        type=int,
        default=1,
        help="Number of folds when performing cross validation.",
    )
    split_args.add_argument("--folds-file", help="Optional file of fold labels.")
    split_args.add_argument(
        "--val-fold-index", type=int, help="Which fold to use as val for leave-one-out cross val."
    )
    split_args.add_argument(
        "--test-fold-index", type=int, help="Which fold to use as test for leave-one-out cross val."
    )
    split_args.add_argument(
        "--crossval-index-dir", help="Directory in which to find cross validation index files."
    )
    split_args.add_argument(
        "--crossval-index-file",
        help="Indices of files to use as train/val/test. Overrides :code:`--num_folds` and :code:`--seed`.",
    )
    split_args.add_argument(
        "--seed",
        type=int,
        default=0,
        help="Random seed to use when splitting data into train/val/test sets. When :code`num_folds > 1`, the first fold uses this seed and all subsequent folds add 1 to the seed.",
    )
    split_args.add_argument(
        "--save-smiles-splits",
        action="store_true",
        help="Save smiles for each train/val/test splits for prediction convenience later.",
    )

    parser.add_argument(  # TODO: do we need this?
        "--pytorch-seed",
        type=int,
        default=0,
        help="Seed for PyTorch randomness (e.g., random initial weights).",
    )

    return parser


def process_train_args(args: Namespace) -> Namespace:
    args.data_path = Path(args.data_path)
    with open(args.data_path) as f:
        args.header = next(csv.reader(f))

    # First check if --smiles-columns was specified and if not, use the first --number-of-molecules columns (which itself defaults to 1)
    args.smiles_columns = args.smiles_columns or list(range(args.number_of_molecules))
    args.smiles_columns = column_str_to_int(args.smiles_columns, args.header)
    args.number_of_molecules = len(
        args.smiles_columns
    )  # Does nothing if smiles_columns was not specified

    args.output_dir = Path(args.output_dir or Path.cwd() / args.data_path.stem)
    args.output_dir.mkdir(exist_ok=True, parents=True)

    args.ignore_columns = column_str_to_int(args.ignore_columns, args.header)
    args.target_columns = column_str_to_int(args.target_columns, args.header)

    if args.target_columns is None:
        ignore_columns = set(
            args.smiles_columns + ([] if args.ignore_columns is None else args.ignore_columns)
        )
        args.target_columns = [i for i in range(len(args.header)) if i not in ignore_columns]

    return args


def validate_train_args(args):
    pass


def main(args):
    bond_messages = not args.atom_messages
    n_tasks = len(args.target_columns)
    bounded = args.loss_function is not None and "bounded" in args.loss_function

    if args.number_of_molecules > 1:
        warnings.warn(
            "Multicomponent input is not supported at this time! Using only the 1st input..."
        )

    format_kwargs = dict(
        no_header_row=args.no_header_row,
        smiles_columns=args.smiles_columns,
        target_columns=args.target_columns,
        bounded=bounded,
    )
    featurization_kwargs = dict(
        features_generators=args.features_generators,
        keep_h=args.keep_h,
        add_h=args.add_h,
        reaction=0 in args.rxn_idxs,  # TODO: check if this is correct
    )

    all_data = build_data_from_files(
        args.data_path,
        **format_kwargs,
        p_features=args.features_path,
        p_atom_feats=args.atom_features_path,
        p_bond_feats=args.bond_features_path,
        p_atom_descs=args.atom_descriptors_path,
        data_weights_path=args.data_weights_path,
        **featurization_kwargs,
    )

    if args.separate_val_path is None and args.separate_test_path is None:
        train_data, val_data, test_data = split_data(all_data, args.split, args.split_sizes)
    elif args.separate_test_path is not None:
        test_data = build_data_from_files(
            args.separate_test_path,
            p_features=args.separate_test_features_path,
            p_atom_feats=args.separate_test_atom_features_path,
            p_bond_feats=args.separate_test_bond_features_path,
            p_atom_descs=args.separate_test_atom_descriptors_path,
            **format_kwargs,
            **featurization_kwargs,
        )
        if args.separate_val_path is not None:
            val_data = build_data_from_files(
                args.separate_val_path,
                p_features=args.separate_val_features_path,
                p_atom_feats=args.separate_val_atom_features_path,
                p_bond_feats=args.separate_val_bond_features_path,
                p_atom_descs=args.separate_val_atom_descriptors_path,
                **format_kwargs,
                **featurization_kwargs,
            )
            train_data = all_data
        else:
            train_data, val_data, _ = split_data(all_data, args.split, args.split_sizes)
    else:
        raise ArgumentError(
            "'val_path' must be specified if 'test_path' is provided!"
        )  # TODO: In v1 this wasn't the case?
    logger.info(f"train/val/test sizes: {len(train_data)}/{len(val_data)}/{len(test_data)}")

    train_dset = make_dataset(train_data, bond_messages, args.rxn_mode)
    val_dset = make_dataset(val_data, bond_messages, args.rxn_mode)

    mp_cls = BondMessageBlock if bond_messages else AtomMessageBlock
    mp_block = mp_cls(
        train_dset.featurizer.atom_fdim,
        train_dset.featurizer.bond_fdim,
        d_h=args.message_hidden_dim,
        bias=args.message_bias,
        depth=args.depth,
        undirected=args.undirected,
        dropout=args.dropout,
        activation=args.activation,
    )
    agg = Factory.build(AggregationRegistry[args.aggregation], norm=args.aggregation_norm)
    readout_cls = ReadoutRegistry[args.task_type]

    if args.loss_function is not None:
        criterion = Factory.build(
            LossFunctionRegistry[args.loss_function],
            v_kl=args.v_kl,
            threshold=args.threshold,
            eps=args.eps,
        )
    else:
        logger.info(
            f"No loss function specified, will use class default: {readout_cls._default_criterion}"
        )
        criterion = readout_cls._default_criterion

    readout_ffn = Factory.build(
        readout_cls,
        input_dim=mp_block.output_dim + train_dset.d_xf,
        n_tasks=n_tasks,
        hidden_dim=args.ffn_hidden_dim,
        n_layers=args.ffn_num_layers,
        dropout=args.dropout,
        activation=args.activation,
        criterion=criterion,
        n_classes=args.multiclass_num_classes,
        spectral_activation=args.spectral_activation,
    )

    if isinstance(readout_ffn, RegressionFFN):
        scaler = train_dset.normalize_targets()
        val_dset.normalize_targets(scaler)
        logger.info(f"Train data: loc = {scaler.mean_}, scale = {scaler.scale_}")
    else:
        scaler = None

    train_loader = data.MolGraphDataLoader(train_dset, args.batch_size, args.num_workers)
    val_loader = data.MolGraphDataLoader(val_dset, args.batch_size, args.num_workers, shuffle=False)
    if len(test_data) > 0:
        test_dset = make_dataset(test_data, bond_messages, args.rxn_mode)
        test_loader = data.MolGraphDataLoader(
            test_dset, args.batch_size, args.num_workers, shuffle=False
        )
    else:
        test_loader = None

    model = MPNN(
        mp_block,
        agg,
        readout_ffn,
        True,
        None,
        args.task_weights,
        args.warmup_epochs,
        args.init_lr,
        args.max_lr,
        args.final_lr,
    )
    logger.info(model)

    monitor_mode = "min" if model.metrics[0].minimize else "max"
    logger.debug(f"Evaluation metric: '{model.metrics[0].alias}', mode: '{monitor_mode}'")

    tb_logger = TensorBoardLogger(args.output_dir, "tb_logs")
    checkpointing = ModelCheckpoint(
        args.output_dir / "chkpts",
        "{epoch}-{val_loss:.2f}",
        "val_loss",
        mode=monitor_mode,
        save_last=True,
    )
    early_stopping = EarlyStopping("val_loss", patience=5, mode=monitor_mode)

    trainer = pl.Trainer(
        logger=tb_logger,
        enable_progress_bar=True,
        accelerator="auto",
        devices=args.n_gpu if torch.cuda.is_available() else 1,
        max_epochs=args.epochs,
        callbacks=[checkpointing, early_stopping],
    )
    trainer.fit(model, train_loader, val_loader)

    if test_loader is not None:
        if args.task_type == "regression":
            model.loc, model.scale = float(scaler.mean_), float(scaler.scale_)
        results = trainer.test(model, test_loader)[0]
        logger.info(f"Test results: {results}")

    p_model = args.output_dir / "model.pt"
    torch.save(model.state_dict(), p_model)
    logger.info(f"model state dict saved to '{p_model}'")


if __name__ == "__main__":
    parser = ArgumentParser()
    add_args(parser)

    logging.basicConfig(stream=sys.stdout, level=logging.DEBUG, force=True)
    args = parser.parse_args()
    process_args(args)

    main(args)<|MERGE_RESOLUTION|>--- conflicted
+++ resolved
@@ -13,30 +13,16 @@
 from chemprop.v2 import data
 from chemprop.v2.cli.utils.args import uppercase
 from chemprop.v2.data.utils import split_data
-<<<<<<< HEAD
 from chemprop.v2.utils import Factory
 from chemprop.v2.models import MPNN
 from chemprop.v2.nn import AggregationRegistry, LossFunctionRegistry, MetricRegistry, Activation
 from chemprop.v2.nn.message_passing import AtomMessageBlock, BondMessageBlock
 from chemprop.v2.nn.readout import ReadoutRegistry, RegressionFFN
-=======
-from chemprop.v2.models import MetricRegistry
-from chemprop.v2.featurizers.reaction import RxnMode
-from chemprop.v2.models.loss import LossFunctionRegistry
-from chemprop.v2.models.model import MPNN
-from chemprop.v2.models.modules.agg import AggregationRegistry
-from chemprop.v2.models.utils import Activation
-from chemprop.v2.featurizers.featurizers import MoleculeFeaturizerRegistry
 
 from chemprop.v2.cli.utils import Subcommand, LookupAction
 from chemprop.v2.cli.utils_ import build_data_from_files, make_dataset
-from chemprop.v2.models.modules.message_passing.molecule import AtomMessageBlock, BondMessageBlock
-from chemprop.v2.models.modules.readout import ReadoutRegistry, RegressionFFN
 from chemprop.v2.utils.registry import Factory
-
 from chemprop.v2.cli.utils import CKPT_DIR, column_str_to_int
->>>>>>> b7169c94
-
 from chemprop.v2.cli.common import add_common_args, process_common_args, validate_common_args
 from chemprop.v2.cli.utils import Subcommand, RegistryAction, column_str_to_int
 from chemprop.v2.cli.utils_ import build_data_from_files, make_dataset
@@ -274,11 +260,7 @@
         help="a plaintext file that is parallel to the input data file and contains a single float per line that corresponds to the weight of the respective input weight during training. v1 help message: Path to weights for each molecule in the training data, affecting the relative weight of molecules in the loss function.",
     )
     data_args.add_argument(
-<<<<<<< HEAD
-        "--separate-val-path", dest="val_path", help="Path to separate val set, optional."
-=======
         "--separate-val-path", help="Path to separate val set, optional."
->>>>>>> b7169c94
     )
     data_args.add_argument(
         "--separate-val-features-path",
