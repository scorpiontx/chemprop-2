--- conflicted
+++ resolved
@@ -1,8 +1,4 @@
-<<<<<<< HEAD
-from argparse import ArgumentParser, Namespace
-=======
 import sys
->>>>>>> 34087837
 import logging
 from pathlib import Path
 import sys
