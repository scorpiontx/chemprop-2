import copy
import itertools
import logging
from enum import auto
from typing import Sequence

import numpy as np
from astartes import train_test_split, train_val_test_split
from astartes.molecules import train_test_split_molecules, train_val_test_split_molecules
from rdkit import Chem

from chemprop.v2.data.datapoints import MoleculeDatapoint
from chemprop.v2.utils.utils import EnumMapping

logger = logging.getLogger(__name__)


class SplitType(EnumMapping):
    CV_NO_VAL = auto()
    CV = auto()
    SCAFFOLD_BALANCED = auto()
    RANDOM_WITH_REPEATED_SMILES = auto()
    RANDOM = auto()
    KENNARD_STONE = auto()
    KMEANS = auto()


def split_data(
    datapoints: Sequence[MoleculeDatapoint],
    split: SplitType | str = "random",
    sizes: tuple[float, float, float] = (0.8, 0.1, 0.1),
    seed: int = 0,
    num_folds: int = 1,
) -> tuple[Sequence[MoleculeDatapoint], ...]:
    """Splits data into training, validation, and test splits.

    Parameters
    ----------
    datapoints : Sequence[MoleculeDatapoint]
        Sequence of chemprop.data.MoleculeDatapoint.
    split : SplitType | str, optional
        Split type, one of ~chemprop.data.utils.SplitType, by default "random"
    sizes : tuple[float, float, float], optional
        3-tuple with the proportions of data in the train, validation, and test sets, by default (0.8, 0.1, 0.1)
    seed : int, optional
        The random seed passed to astartes, by default 0
    num_folds : int, optional
        Number of folds to create (only needed for "cv" and "cv-no-test"), by default 1

    Returns
    -------
    tuple[Sequence[MoleculeDatapoint], ...]
        A tuple of Sequences of ~chemprop.data.MoleculeDatapoint containing the train, validation, and test splits of the data.
            NOTE: validation may or may not be present

    Raises
    ------
    RuntimeError
        Requested split sizes tuple not of length 3
    ValueError
        Innapropriate number of folds requested
    ValueError
        Unsupported split method requested
    """
    if (num_splits := len(sizes)) != 3:
        raise RuntimeError(f"Specify sizes for train, validation, and test (got {num_splits} values).")
    # typically include a validation set
    include_val = True
    split_fun = train_val_test_split
    mol_split_fun = train_val_test_split_molecules
    # default sampling arguments for astartes sampler
    astartes_kwargs = dict(
        train_size=sizes[0], test_size=sizes[2], return_indices=True, random_state=seed
    )
    # if no validation set, reassign the splitting functions
    if sizes[1] == 0.0:
        include_val = False
        split_fun = train_test_split
        mol_split_fun = train_test_split_molecules
    else:
        astartes_kwargs["val_size"] = sizes[1]

    train, val, test = None, None, None
    match SplitType.get(split):
        case SplitType.CV_NO_VAL, SplitType.CV:
            if (max_folds := len(datapoints)) > num_folds or num_folds <= 1:
                raise ValueError(
                    f"Number of folds for cross-validation must be between 2 and {max_folds} (length of data) inclusive (got {num_folds})."
                )

            train, val, test = [], [], []
            for _ in range(len(num_folds)):
                result = split_fun(np.arange(len(datapoints)), sampler="random", **astartes_kwargs)
                i_train, i_val, i_test = _unpack_astartes_result(datapoints, result, include_val)
                train.append(i_train)
                val.append(i_val)
                test.append(i_test)

        case SplitType.SCAFFOLD_BALANCED:
            mols_without_atommaps = []
            for d in datapoints:
                mol = d.mol
                copied_mol = copy.deepcopy(mol)
                for atom in copied_mol.GetAtoms():
                    atom.SetAtomMapNum(0)
<<<<<<< HEAD
                mols_without_atommaps.append([copied_mol])
            result = mol_split_fun(
                np.array(mols_without_atommaps), sampler="scaffold", **astartes_kwargs
            )
=======
                mols_without_atommaps.append(copied_mol)
            result = mol_split_fun(np.array(mols_without_atommaps), sampler="scaffold", **astartes_kwargs)
>>>>>>> b5ca61a0
            train, val, test = _unpack_astartes_result(datapoints, result, include_val)

        # Use to constrain data with the same smiles go in the same split.
        case SplitType.RANDOM_WITH_REPEATED_SMILES:
            # get two arrays: one of all the smiles strings, one of just the unique
            all_smiles = np.array([Chem.MolToSmiles(d.mol) for d in datapoints])
            unique_smiles = np.unique(all_smiles)

            # save a mapping of smiles -> all the indices that it appeared at
            smiles_indices = {}
            for smiles in unique_smiles:
                smiles_indices[smiles] = np.where(all_smiles == smiles)[0]

            # randomly split the unique smiles
            result = split_fun(np.arange(len(unique_smiles)), sampler="random", **astartes_kwargs)
            train_idxs, val_idxs, test_idxs = _unpack_astartes_result(None, result, include_val)

            # convert these to the 'actual' indices from the original list using the dict we made
            train = [
                datapoints[ii]
                for ii in itertools.chain.from_iterable(
                    smiles_indices[unique_smiles[i]] for i in train_idxs
                )
            ]
            val = [
                datapoints[ii]
                for ii in itertools.chain.from_iterable(
                    smiles_indices[unique_smiles[i]] for i in val_idxs
                )
            ]
            test = [
                datapoints[ii]
                for ii in itertools.chain.from_iterable(
                    smiles_indices[unique_smiles[i]] for i in test_idxs
                )
            ]

        case SplitType.RANDOM:
            result = split_fun(np.arange(len(datapoints)), sampler="random", **astartes_kwargs)
            train, val, test = _unpack_astartes_result(datapoints, result, include_val)

        case SplitType.KENNARD_STONE:
            result = mol_split_fun(
                np.array([d.mol for d in datapoints]),
                sampler="kennard_stone",
                hopts=dict(metric="jaccard"),
                fingerprint="morgan_fingerprint",
                fprints_hopts=dict(n_bits=2048),
                **astartes_kwargs,
            )
            train, val, test = _unpack_astartes_result(datapoints, result, include_val)

        case SplitType.KMEANS:
            result = mol_split_fun(
                np.array([d.mol for d in datapoints]),
                sampler="kmeans",
                hopts=dict(metric="jaccard"),
                fingerprint="morgan_fingerprint",
                fprints_hopts=dict(n_bits=2048),
                **astartes_kwargs,
            )
            train, val, test = _unpack_astartes_result(datapoints, result, include_val)

        case _:
            raise ValueError(f'split type "{split}" not supported.')

    return train, val, test


def _unpack_astartes_result(
    data: Sequence[MoleculeDatapoint], result: tuple, include_val: bool
) -> tuple[list[MoleculeDatapoint], list[MoleculeDatapoint], list[MoleculeDatapoint]]:
    """Helper function to partition input data based on output of astartes sampler

    Parameters
    -----------
    data: MoleculeDataset
        The data being partitioned. If None, returns indices.
    result: tuple
        Output from call to astartes containing the split indices
    include_val: bool
        True if a validation set is included, False otherwise.

    Returns
    ---------
    train: MoleculeDataset
    val: MoleculeDataset
        NOTE: possibly empty
    test: MoleculeDataset
    """
    train_idxs, val_idxs, test_idxs = [], [], []
    # astartes returns a set of lists containing the data, clusters (if applicable)
    # and indices (always last), so we pull out the indices
    if include_val:
        train_idxs, val_idxs, test_idxs = result[-3], result[-2], result[-1]
    else:
        train_idxs, test_idxs = result[-2], result[-1]
    if data is None:
        return train_idxs, val_idxs, test_idxs
    train = [data[i] for i in train_idxs]
    val = [data[i] for i in val_idxs]
    test = [data[i] for i in test_idxs]
    return train, val, test<|MERGE_RESOLUTION|>--- conflicted
+++ resolved
@@ -103,15 +103,8 @@
                 copied_mol = copy.deepcopy(mol)
                 for atom in copied_mol.GetAtoms():
                     atom.SetAtomMapNum(0)
-<<<<<<< HEAD
-                mols_without_atommaps.append([copied_mol])
-            result = mol_split_fun(
-                np.array(mols_without_atommaps), sampler="scaffold", **astartes_kwargs
-            )
-=======
                 mols_without_atommaps.append(copied_mol)
             result = mol_split_fun(np.array(mols_without_atommaps), sampler="scaffold", **astartes_kwargs)
->>>>>>> b5ca61a0
             train, val, test = _unpack_astartes_result(datapoints, result, include_val)
 
         # Use to constrain data with the same smiles go in the same split.
